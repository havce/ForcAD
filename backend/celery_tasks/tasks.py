--- conflicted
+++ resolved
@@ -175,11 +175,7 @@
     team = models.Team.from_json(team_json)
     task = models.Task.from_json(task_json)
 
-<<<<<<< HEAD
-    flag_lifetime = config.get_global_config()['flag_lifetime']
-=======
     flag_lifetime = storage.game.get_current_global_config().flag_lifetime
->>>>>>> 1b5cb185
 
     rounds_to_check = list(set(max(1, round - x) for x in range(0, flag_lifetime)))
     random.shuffle(rounds_to_check)
