import json

import helplib
import storage
from helplib import models

_SELECT_ALL_TEAMS_QUERY = "SELECT * FROM teams"

_SELECT_ALL_TASKS_QUERY = "SELECT * FROM tasks"

_SELECT_LAST_STOLEN_TEAM_FLAGS_QUERY = """
WITH flag_ids AS (
    SELECT id FROM flags WHERE  round >= %s
)
SELECT flag_id FROM stolenflags 
WHERE flag_id IN (SELECT id from flag_ids) AND attacker_id = %s
"""

_SELECT_LAST_TEAM_FLAGS_QUERY = "SELECT id from flags WHERE round >= %s AND team_id = %s"

_SELECT_ALL_LAST_FLAGS_QUERY = "SELECT * from flags WHERE round >= %s"

_SELECT_TEAMTASKS_BY_ROUND_QUERY = "SELECT * from teamtasks WHERE round = %s ORDER BY id"
_SELECT_TEAMTASKS_FOR_TEAM_WITH_ROUND_QUERY = "SELECT * from teamtasks WHERE team_id = %s AND round <= %s ORDER BY id"


def cache_teams(pipeline):
    """Put "teams" table data from database to cache

    Just adds commands to pipeline stack, don't forget to execute afterwards
    """
    with storage.db_cursor(dict_cursor=True) as (conn, curs):
        curs.execute(_SELECT_ALL_TEAMS_QUERY)
        teams = curs.fetchall()

    teams = list(models.Team.from_dict(team) for team in teams)

    pipeline.delete('teams', 'teams:cached')
    if teams:
        pipeline.sadd('teams', *[team.to_json() for team in teams])
    for team in teams:
        pipeline.set(f'team:token:{team.token}', team.id)
    pipeline.set('teams:cached', 1)


async def cache_teams_async(redis):
    """Async version of cache_teams"""
    return cache_teams(redis)


def cache_tasks(pipeline):
    """Put "tasks" table data from database to cache

    Just adds commands to pipeline stack, don't forget to execute afterwards
    """
    with storage.db_cursor(dict_cursor=True) as (conn, curs):
        curs.execute(_SELECT_ALL_TASKS_QUERY)
        tasks = curs.fetchall()

    tasks = list(models.Task.from_dict(task) for task in tasks)
    pipeline.delete('tasks', 'tasks:cached')
    if tasks:
        pipeline.sadd('tasks', *[task.to_json() for task in tasks])
    pipeline.set('tasks:cached', 1)


async def cache_tasks_async(redis):
    """Async version of cache_tasks"""
    return cache_tasks(redis)


def cache_last_stolen(team_id: int, round: int, pipeline):
    """Put stolen flags for attacker team from last "flag_lifetime" rounds to cache

        :param team_id: attacker team id
        :param round: current round
        :param pipeline: redis connection to add command to
    Just adds commands to pipeline stack, don't forget to execute afterwards
    """
<<<<<<< HEAD
    game_config = config.get_global_config()
=======
    game_config = storage.game.get_current_global_config()
>>>>>>> 1b5cb185

    with storage.db_cursor() as (conn, curs):
        curs.execute(_SELECT_LAST_STOLEN_TEAM_FLAGS_QUERY, (round - game_config.flag_lifetime, team_id))
        flags = curs.fetchall()

    pipeline.delete(f'team:{team_id}:cached:stolen', f'team:{team_id}:stolen_flags')
    if flags:
        pipeline.sadd(f'team:{team_id}:stolen_flags', *[flag_id for flag_id, in flags])
    pipeline.set(f'team:{team_id}:cached:stolen', 1)


def cache_last_owned(team_id: int, round: int, pipeline):
    """Put owned flags for team from last "flag_lifetime" rounds to cache

        :param team_id: flag owner team id
        :param round: current round
        :param pipeline: redis connection to add command to

    Just adds commands to pipeline stack, don't forget to execute afterwards
    """
<<<<<<< HEAD
    game_config = config.get_global_config()
=======
    game_config = storage.game.get_current_global_config()
>>>>>>> 1b5cb185

    with storage.db_cursor() as (conn, curs):
        curs.execute(_SELECT_LAST_TEAM_FLAGS_QUERY, (round - game_config.flag_lifetime, team_id))
        flags = curs.fetchall()

    pipeline.delete(f'team:{team_id}:cached:owned', f'team:{team_id}:owned_flags')
    if flags:
        pipeline.sadd(f'team:{team_id}:owned_flags', *[flag_id for flag_id, in flags])
    pipeline.set(f'team:{team_id}:cached:owned', 1)


def cache_last_flags(round: int, pipeline):
    """Put all generated flags from last "flag_lifetime" rounds to cache

        :param round: current round
        :param pipeline: redis connection to add command to

    Just adds commands to pipeline stack, don't forget to execute afterwards
    """
<<<<<<< HEAD
    game_config = config.get_global_config()
=======
    game_config = storage.game.get_current_global_config()
>>>>>>> 1b5cb185

    with storage.db_cursor(dict_cursor=True) as (conn, curs):
        curs.execute(_SELECT_ALL_LAST_FLAGS_QUERY, (round - game_config.flag_lifetime,))
        flags = curs.fetchall()

    pipeline.delete('flags:cached')
    flag_models = []
    for flag_dict in flags:
        flag = helplib.models.Flag.from_dict(flag_dict)
        flag_models.append(flag)

    if flag_models:
        pipeline.delete(*[f'team:{flag.team_id}:task:{flag.task_id}:round_flags:{flag.round}' for flag in flag_models])

    for flag in flag_models:
        pipeline.set(f'flag:id:{flag.id}', flag.to_json())
        pipeline.set(f'flag:str:{flag.flag}', flag.to_json())
        pipeline.sadd(f'team:{flag.team_id}:task:{flag.task_id}:round_flags:{flag.round}', flag.id)

    pipeline.set('flags:cached', 1)


def cache_teamtasks(round: int):
    """Put "teamtasks" table data for the specified round from database to cache
        :param round: round to cache

    This function caches full game state for specified round
    """
    with storage.db_cursor(dict_cursor=True) as (conn, curs):
        curs.execute(_SELECT_TEAMTASKS_BY_ROUND_QUERY, (round,))
        results = curs.fetchall()

    data = json.dumps(results)
    with storage.get_redis_storage().pipeline(transaction=True) as pipeline:
        pipeline.set(f'teamtasks:{round}', data)
        pipeline.set(f'teamtasks:{round}:cached', 1)
        pipeline.execute()


def cache_teamtasks_for_team(team_id: int, current_round: int, pipeline):
    """Put "teamtasks" for specified team table data for the specified round from database to cache

        :param team_id: team id
        :param current_round: round to cache
        :param pipeline: redis connection to add command to
    """
    with storage.db_cursor(dict_cursor=True) as (conn, curs):
        curs.execute(
            _SELECT_TEAMTASKS_FOR_TEAM_WITH_ROUND_QUERY,
            (
                team_id,
                current_round,
            )
        )
        results = curs.fetchall()

    data = json.dumps(results)
    pipeline.set(f'teamtasks:team:{team_id}:round:{current_round}', data)
    pipeline.set(f'teamtasks:team:{team_id}:round:{current_round}:cached', 1)


def cache_global_config(pipeline):
    """Put global config to cache (without round or game_running)"""
    global_config = storage.game.get_db_global_config()
    data = global_config.to_json()
    pipeline.set('global_config', data)
    pipeline.set('global_config:cached', data)<|MERGE_RESOLUTION|>--- conflicted
+++ resolved
@@ -77,11 +77,7 @@
         :param pipeline: redis connection to add command to
     Just adds commands to pipeline stack, don't forget to execute afterwards
     """
-<<<<<<< HEAD
-    game_config = config.get_global_config()
-=======
     game_config = storage.game.get_current_global_config()
->>>>>>> 1b5cb185
 
     with storage.db_cursor() as (conn, curs):
         curs.execute(_SELECT_LAST_STOLEN_TEAM_FLAGS_QUERY, (round - game_config.flag_lifetime, team_id))
@@ -102,11 +98,7 @@
 
     Just adds commands to pipeline stack, don't forget to execute afterwards
     """
-<<<<<<< HEAD
-    game_config = config.get_global_config()
-=======
     game_config = storage.game.get_current_global_config()
->>>>>>> 1b5cb185
 
     with storage.db_cursor() as (conn, curs):
         curs.execute(_SELECT_LAST_TEAM_FLAGS_QUERY, (round - game_config.flag_lifetime, team_id))
@@ -126,11 +118,7 @@
 
     Just adds commands to pipeline stack, don't forget to execute afterwards
     """
-<<<<<<< HEAD
-    game_config = config.get_global_config()
-=======
     game_config = storage.game.get_current_global_config()
->>>>>>> 1b5cb185
 
     with storage.db_cursor(dict_cursor=True) as (conn, curs):
         curs.execute(_SELECT_ALL_LAST_FLAGS_QUERY, (round - game_config.flag_lifetime,))
