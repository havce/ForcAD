--- conflicted
+++ resolved
@@ -51,11 +51,7 @@
 
         :raises: an instance of FlagSubmitException on validation error
     """
-<<<<<<< HEAD
-    game_config = config.get_global_config()
-=======
     game_config = storage.game.get_current_global_config()
->>>>>>> 1b5cb185
 
     if round - flag.round > game_config.flag_lifetime:
         raise helplib.exceptions.FlagSubmitException('Flag is too old')
