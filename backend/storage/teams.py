import json

import aioredis
import rating_system
import redis
from typing import List, Optional, Tuple

import storage
from helplib import models, locking, flags
from storage import caching

_SELECT_SCORE_BY_TEAM_TASK_QUERY = """
SELECT score from teamtasks WHERE team_id=%s AND task_id=%s AND round=%s FOR NO KEY UPDATE
"""

_UPDATE_TEAMTASKS_SCORE_QUERY = "UPDATE teamtasks SET score = %s WHERE team_id=%s AND task_id=%s AND round >= %s"


def get_teams() -> List[models.Team]:
    """Get list of teams registered in the database"""
    with storage.get_redis_storage().pipeline(transaction=True) as pipeline:
        while True:
            try:
                pipeline.watch('teams:cached')
                cached = pipeline.exists('teams:cached')

                pipeline.multi()
                if not cached:
                    caching.cache_teams(pipeline)

                pipeline.execute()
                break
            except redis.WatchError:
                continue

        teams, = pipeline.smembers('teams').execute()
        teams = list(models.Team.from_json(team) for team in teams)

    return teams


async def get_teams_async(loop) -> List[models.Team]:
    """Get list of teams registered in the database (asynchronous version)"""

    redis_aio = await storage.get_async_redis_pool(loop)

    while True:
        try:
            await redis_aio.watch('teams:cached')

            cached = await redis_aio.exists('teams:cached')

            tr = redis_aio.multi_exec()
            if not cached:
                await caching.cache_teams_async(tr)

            await tr.execute()
            await redis_aio.unwatch()
            break
        except (aioredis.MultiExecError, aioredis.WatchVariableError):
            continue

    teams = await redis_aio.smembers('teams')
    teams = list(models.Team.from_json(team) for team in teams)

    return teams


def get_team_id_by_token(token: str) -> Optional[int]:
    """Get team by token

        :param token: token string
        :return: team id
    """

    with storage.get_redis_storage().pipeline(transaction=True) as pipeline:
        cached, = pipeline.exists('teams:cached').execute()
        if not cached:
            while True:
                try:
                    pipeline.watch('teams:cached')
                    cached = pipeline.exists('teams:cached')

                    pipeline.multi()
                    if not cached:
                        caching.cache_teams(pipeline)

                    pipeline.execute()
                    break
                except redis.WatchError:
                    continue

        team_id, = pipeline.get(f'team:token:{token}').execute()

    try:
        team_id = int(team_id.decode())
    except (ValueError, AttributeError):
        return None
    else:
        return team_id


def update_attack_team_ratings(attacker_id: int, victim_id: int, task_id: int, round: int) -> Tuple[float, float]:
    """Recalculate team ratings and update DB

        :param attacker_id: id of the attacking team
        :param victim_id: id of the victim team
        :param task_id: id of task which is attacked
        :param round: round of the attack

        :return: attacker & victim rating changes as tuple

        Possible race condition here (two flags with one rating delta), use with locks
    """
    with storage.db_cursor() as (conn, curs):
        curs.execute(
            _SELECT_SCORE_BY_TEAM_TASK_QUERY,
            (
                attacker_id,
                task_id,
                round,
            ),
        )
        attacker_score, = curs.fetchone()

        curs.execute(
            _SELECT_SCORE_BY_TEAM_TASK_QUERY,
            (
                victim_id,
                task_id,
                round,
            ),
        )
        victim_score, = curs.fetchone()

<<<<<<< HEAD
        game_config = config.get_global_config()
        game_hardness = game_config.get('game_hardness')
        inflation = game_config.get('inflation')
=======
        game_config = storage.game.get_current_global_config()
        game_hardness = game_config.game_hardness
        inflation = game_config.inflation
>>>>>>> 1b5cb185

        rs = rating_system.RatingSystem(
            attacker=attacker_score,
            victim=victim_score,
            game_hardness=game_hardness,
            inflation=inflation,
        )

        attacker_delta, victim_delta = rs.calculate()

        curs.execute(
            _UPDATE_TEAMTASKS_SCORE_QUERY,
            (
                attacker_score + attacker_delta,
                attacker_id,
                task_id,
                round,
            ),
        )
        curs.execute(
            _UPDATE_TEAMTASKS_SCORE_QUERY,
            (
                victim_score + victim_delta,
                victim_id,
                task_id,
                round,
            ),
        )

        conn.commit()

    return attacker_delta, victim_delta


def handle_attack(attacker_id: int, flag_str: str, round: int) -> float:
    """Check flag, lock team for update, call rating recalculation,
        then publish redis message about stolen flag

        :param attacker_id: id of the attacking team
        :param flag_str: flag to be checked
        :param round: round of the attack

        :raises FlagSubmitException: when flag check was failed
        :return: attacker rating change
    """

    with storage.get_redis_storage().pipeline(transaction=False) as pipeline:
        with locking.acquire_redis_lock(pipeline, f'attack:{attacker_id}:{flag_str}:lock'):
            flag = flags.check_flag(flag_str=flag_str, attacker=attacker_id, round=round)
            storage.flags.add_stolen_flag(flag=flag, attacker=attacker_id)

        victim_id = flag.team_id

        # Deadlock is our enemy
        min_team_id = min(attacker_id, victim_id)
        max_team_id = max(attacker_id, victim_id)

        with locking.acquire_redis_lock(pipeline, f'team:{min_team_id}:lock'):
            with locking.acquire_redis_lock(pipeline, f'team:{max_team_id}:lock'):
                attacker_delta, victim_delta = update_attack_team_ratings(
                    attacker_id=attacker_id,
                    victim_id=victim_id,
                    task_id=flag.task_id,
                    round=round,
                )

        flag_data = {
            'attacker_id': attacker_id,
            'victim_id': victim_id,
            'attacker_delta': attacker_delta,
            'victim_delta': victim_delta,
        }

        pipeline.publish('stolen_flags', json.dumps(flag_data)).execute()

    return attacker_delta<|MERGE_RESOLUTION|>--- conflicted
+++ resolved
@@ -133,15 +133,9 @@
         )
         victim_score, = curs.fetchone()
 
-<<<<<<< HEAD
-        game_config = config.get_global_config()
-        game_hardness = game_config.get('game_hardness')
-        inflation = game_config.get('inflation')
-=======
         game_config = storage.game.get_current_global_config()
         game_hardness = game_config.game_hardness
         inflation = game_config.inflation
->>>>>>> 1b5cb185
 
         rs = rating_system.RatingSystem(
             attacker=attacker_score,
